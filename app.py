import json
import sqlite3
from datetime import datetime, date, timedelta
from http import HTTPStatus
from http.server import SimpleHTTPRequestHandler, ThreadingHTTPServer
from pathlib import Path
from functools import partial
from urllib.parse import parse_qs, urlparse

BASE_DIR = Path(__file__).resolve().parent
TEMPLATES_DIR = BASE_DIR / 'templates'
DB_PATH = BASE_DIR / 'habits_journal.db'
DEFAULT_COLOR = '#000000'
<<<<<<< HEAD
MIN_TARGET = 1
MAX_TARGET = 21
=======
>>>>>>> ee95422d


def _connect():
    conn = sqlite3.connect(DB_PATH)
    conn.row_factory = sqlite3.Row
    conn.execute('PRAGMA foreign_keys = ON')
    return conn


<<<<<<< HEAD
def _sanitize_target(value, default=7):
    try:
        target = int(value)
    except (TypeError, ValueError):
        return default
    if target < MIN_TARGET:
        return MIN_TARGET
    if target > MAX_TARGET:
        return MAX_TARGET
    return target


=======
>>>>>>> ee95422d
def _ensure_schema():
    conn = _connect()
    try:
        conn.execute(
            'CREATE TABLE IF NOT EXISTS habit ('
            'id INTEGER PRIMARY KEY AUTOINCREMENT,'
            'name TEXT NOT NULL,'
            'score REAL NOT NULL DEFAULT 0.0,'
            'completed_days INTEGER NOT NULL DEFAULT 0,'
            'created_at TEXT NOT NULL,'
            'completed INTEGER NOT NULL DEFAULT 0,'
            'streak INTEGER NOT NULL DEFAULT 0,'
            'best_streak INTEGER NOT NULL DEFAULT 0,'
            'color TEXT NOT NULL DEFAULT "#000000",'
            'last_completed TEXT,'
            'target_per_week INTEGER NOT NULL DEFAULT 7'
            ')'
        )
        conn.execute(
            'CREATE TABLE IF NOT EXISTS habit_log ('
            'id INTEGER PRIMARY KEY AUTOINCREMENT,'
            'habit_id INTEGER NOT NULL,'
            'day TEXT NOT NULL,'
            'created_at TEXT NOT NULL,'
            'UNIQUE(habit_id, day),'
            'FOREIGN KEY(habit_id) REFERENCES habit(id) ON DELETE CASCADE'
            ')'
        )
        conn.execute(
            'CREATE TABLE IF NOT EXISTS journal_entry ('
            'id INTEGER PRIMARY KEY AUTOINCREMENT,'
            'content TEXT NOT NULL,'
            'timestamp TEXT NOT NULL'
            ')'
        )
        conn.execute(
            'CREATE TABLE IF NOT EXISTS ideal_self ('
            'id INTEGER PRIMARY KEY AUTOINCREMENT,'
            'vision TEXT,'
            'focus_areas TEXT,'
            'created_at TEXT NOT NULL'
            ')'
        )
<<<<<<< HEAD

        # Lightweight migrations for legacy databases.
        existing = {row['name'] for row in conn.execute('PRAGMA table_info(habit)')}
        if 'target_per_week' not in existing:
            conn.execute('ALTER TABLE habit ADD COLUMN target_per_week INTEGER NOT NULL DEFAULT 7')
        if 'color' not in existing:
            conn.execute('ALTER TABLE habit ADD COLUMN color TEXT NOT NULL DEFAULT "#000000"')
        if 'last_completed' not in existing:
            conn.execute('ALTER TABLE habit ADD COLUMN last_completed TEXT')
        if 'best_streak' not in existing:
            conn.execute('ALTER TABLE habit ADD COLUMN best_streak INTEGER NOT NULL DEFAULT 0')
        if 'streak' not in existing:
            conn.execute('ALTER TABLE habit ADD COLUMN streak INTEGER NOT NULL DEFAULT 0')
        if 'completed' not in existing:
            conn.execute('ALTER TABLE habit ADD COLUMN completed INTEGER NOT NULL DEFAULT 0')
        if 'completed_days' not in existing:
            conn.execute('ALTER TABLE habit ADD COLUMN completed_days INTEGER NOT NULL DEFAULT 0')
        if 'score' not in existing:
            conn.execute('ALTER TABLE habit ADD COLUMN score REAL NOT NULL DEFAULT 0.0')

        conn.execute(
            'UPDATE habit SET target_per_week = ? WHERE target_per_week IS NULL OR target_per_week < ? OR target_per_week > ?',
            (7, MIN_TARGET, MAX_TARGET),
        )
=======

        # Lightweight migrations for legacy databases.
        existing = {row['name'] for row in conn.execute('PRAGMA table_info(habit)')}
        if 'target_per_week' not in existing:
            conn.execute('ALTER TABLE habit ADD COLUMN target_per_week INTEGER NOT NULL DEFAULT 7')
        if 'color' not in existing:
            conn.execute('ALTER TABLE habit ADD COLUMN color TEXT NOT NULL DEFAULT "#000000"')
        if 'last_completed' not in existing:
            conn.execute('ALTER TABLE habit ADD COLUMN last_completed TEXT')
        if 'best_streak' not in existing:
            conn.execute('ALTER TABLE habit ADD COLUMN best_streak INTEGER NOT NULL DEFAULT 0')
        if 'streak' not in existing:
            conn.execute('ALTER TABLE habit ADD COLUMN streak INTEGER NOT NULL DEFAULT 0')
        if 'completed' not in existing:
            conn.execute('ALTER TABLE habit ADD COLUMN completed INTEGER NOT NULL DEFAULT 0')
        if 'completed_days' not in existing:
            conn.execute('ALTER TABLE habit ADD COLUMN completed_days INTEGER NOT NULL DEFAULT 0')
        if 'score' not in existing:
            conn.execute('ALTER TABLE habit ADD COLUMN score REAL NOT NULL DEFAULT 0.0')
from flask_sqlalchemy import SQLAlchemy

app = Flask(__name__)
app.config['SQLALCHEMY_DATABASE_URI'] = 'sqlite:///habits_journal.db'  # SQLite database file
app.config['SQLALCHEMY_TRACK_MODIFICATIONS'] = False
db = SQLAlchemy(app)

# Define Habit model
class Habit(db.Model):
    id = db.Column(db.Integer, primary_key=True)
    name = db.Column(db.String(100), nullable=False)
    score = db.Column(db.Float, default=0.0)
    completed_days = db.Column(db.Integer, default=0)
    created_at = db.Column(db.DateTime, default=datetime.now)  # Use system local time
    completed = db.Column(db.Boolean, default=False)
    streak = db.Column(db.Integer, default=0)
    best_streak = db.Column(db.Integer, default=0)
    color = db.Column(db.String(7), default='#000000')  # Default color is black
    last_completed = db.Column(db.DateTime, nullable=True)
    # Ideal self target: how many completions per week (1..7)
    target_per_week = db.Column(db.Integer, default=7)


class HabitLog(db.Model):
    id = db.Column(db.Integer, primary_key=True)
    habit_id = db.Column(db.Integer, db.ForeignKey('habit.id'), nullable=False)
    # Store only the date (no time) for daily completion tracking
    day = db.Column(db.Date, nullable=False)
    created_at = db.Column(db.DateTime, default=datetime.now)

    __table_args__ = (
        db.UniqueConstraint('habit_id', 'day', name='uq_habit_day'),
    )

# Define JournalEntry model
class JournalEntry(db.Model):
    id = db.Column(db.Integer, primary_key=True)
    content = db.Column(db.Text, nullable=False)
    timestamp = db.Column(db.DateTime, default=datetime.now)  # Use system local time


class IdealSelf(db.Model):
    id = db.Column(db.Integer, primary_key=True)
    vision = db.Column(db.Text, nullable=True)
    focus_areas = db.Column(db.Text, nullable=True)
    created_at = db.Column(db.DateTime, default=datetime.now)

def ensure_schema():
    # Lightweight migration to add columns when DB already exists
    with app.app_context():
        conn = db.engine.connect()
        try:
            cols = conn.execute(db.text("PRAGMA table_info(habit)")).fetchall()
            col_names = {c[1] for c in cols}
            if 'target_per_week' not in col_names:
                conn.execute(db.text("ALTER TABLE habit ADD COLUMN target_per_week INTEGER DEFAULT 7"))
        finally:
            conn.close()

>>>>>>> ee95422d
        conn.commit()
    finally:
        conn.close()


def _parse_datetime(value: str) -> datetime:
    try:
        return datetime.fromisoformat(value)
    except ValueError:
        return datetime.strptime(value, '%Y-%m-%d %H:%M:%S')


def _compute_habit_payload(conn: sqlite3.Connection, row: sqlite3.Row) -> dict:
    habit_id = row['id']
    log_rows = conn.execute(
        'SELECT day FROM habit_log WHERE habit_id = ? ORDER BY day ASC',
        (habit_id,)
    ).fetchall()
    log_days = [date.fromisoformat(r['day']) for r in log_rows]
    log_set = set(log_days)
    completed_days = len(log_days)
    last_completed = log_days[-1] if log_days else None

    today = date.today()
    created_at = _parse_datetime(row['created_at'])
    created_day = created_at.date()

    # streaks
    current = 0
    best = 0
    prev_day = None
    for log_day in log_days:
        if prev_day is not None and (log_day - prev_day).days == 1:
            current += 1
        else:
            current = 1
        best = max(best, current)
        prev_day = log_day
    if log_days and (today - log_days[-1]).days > 1:
        current = 0
    if not log_days:
        current = 0

    total_days = max(1, (today - created_day).days + 1)
    score = round((completed_days / total_days) * 100.0, 1)

    payload = {
        'id': habit_id,
        'name': row['name'],
        'score': score,
        'completed_days': completed_days,
        'created_at': created_at.isoformat(),
        'completed': 1 if today in log_set else 0,
        'streak': current,
        'best_streak': max(best, row['best_streak'] or 0),
        'color': row['color'] or DEFAULT_COLOR,
<<<<<<< HEAD
        'target_per_week': _sanitize_target(row['target_per_week'], 7),
=======
        'target_per_week': row['target_per_week'] or 7,
>>>>>>> ee95422d
        'last_completed': last_completed.isoformat() if last_completed else None
    }

    conn.execute(
        'UPDATE habit SET score = ?, completed_days = ?, completed = ?, streak = ?, '
        'best_streak = ?, last_completed = ? WHERE id = ?',
        (
            payload['score'],
            payload['completed_days'],
            payload['completed'],
            payload['streak'],
            payload['best_streak'],
            payload['last_completed'],
            habit_id,
        ),
    )
    conn.commit()
    payload['completed'] = bool(payload['completed'])
    return payload



class AppHandler(SimpleHTTPRequestHandler):
    def __init__(self, *args, directory=None, **kwargs):
        super().__init__(*args, directory=directory or str(BASE_DIR), **kwargs)

    # Silence the default logging noise while still allowing debug via print if needed.
    def log_message(self, format, *args):
        return

    def do_GET(self):
        parsed = urlparse(self.path)
        if parsed.path == '/':
            self._serve_index()
        elif parsed.path == '/api/habits':
            self._get_habits()
        elif parsed.path == '/api/timeline':
            self._get_timeline()
        elif parsed.path.startswith('/api/habits/') and parsed.path.endswith('/progress'):
            self._get_habit_progress(parsed)
        elif parsed.path == '/api/journal':
            self._get_journal()
        elif parsed.path == '/api/idealself':
            self._get_ideal_self()
        else:
            super().do_GET()

    def do_POST(self):
        parsed = urlparse(self.path)
        if parsed.path == '/api/habits':
            self._create_habit()
        elif parsed.path == '/api/journal':
            self._create_journal_entry()
        elif parsed.path == '/api/idealself':
            self._save_ideal_self()
        else:
            self.send_error(HTTPStatus.NOT_FOUND)

    def do_PUT(self):
        parsed = urlparse(self.path)
        if parsed.path.startswith('/api/habits/'):
            self._update_habit(parsed)
        else:
            self.send_error(HTTPStatus.NOT_FOUND)

    def _serve_index(self):
        index_path = TEMPLATES_DIR / 'index.html'
        if not index_path.exists():
            self.send_error(HTTPStatus.NOT_FOUND)
            return
        content = index_path.read_bytes()
        self.send_response(HTTPStatus.OK)
        self.send_header('Content-Type', 'text/html; charset=utf-8')
        self.send_header('Content-Length', str(len(content)))
        self.end_headers()
        self.wfile.write(content)

    def _read_json(self):
        length = int(self.headers.get('Content-Length', 0))
        body = self.rfile.read(length) if length else b''
        if not body:
            return {}
        try:
            return json.loads(body.decode('utf-8'))
        except json.JSONDecodeError:
            self.send_error(HTTPStatus.BAD_REQUEST, 'Invalid JSON payload')
            raise

    def _respond_json(self, payload, status=HTTPStatus.OK):
        data = json.dumps(payload).encode('utf-8')
        self.send_response(status)
        self.send_header('Content-Type', 'application/json; charset=utf-8')
        self.send_header('Content-Length', str(len(data)))
        self.end_headers()
        self.wfile.write(data)

    def _get_habits(self):
        conn = _connect()
        try:
            rows = conn.execute('SELECT * FROM habit ORDER BY datetime(created_at) DESC').fetchall()
            habits = [_compute_habit_payload(conn, row) for row in rows]
            self._respond_json(habits)
        finally:
            conn.close()

    def _create_habit(self):
        try:
            payload = self._read_json()
        except json.JSONDecodeError:
            return
        name = (payload.get('name') or '').strip()
        if not name:
            self.send_error(HTTPStatus.BAD_REQUEST, 'Habit name is required')
            return
        color = payload.get('color') or DEFAULT_COLOR
<<<<<<< HEAD
        target = _sanitize_target(payload.get('target_per_week', 7))
=======
        try:
            target = int(payload.get('target_per_week', 7))
        except (TypeError, ValueError):
            target = 7
>>>>>>> ee95422d
        created_at = datetime.now().isoformat()
        conn = _connect()
        try:
            cursor = conn.execute(
                'INSERT INTO habit (name, color, target_per_week, created_at) VALUES (?, ?, ?, ?)',
                (name, color, target, created_at)
            )
            conn.commit()
            habit_id = cursor.lastrowid
            row = conn.execute('SELECT * FROM habit WHERE id = ?', (habit_id,)).fetchone()
            habit_payload = _compute_habit_payload(conn, row)
            self._respond_json({
                'id': habit_payload['id'],
                'name': habit_payload['name'],
                'color': habit_payload['color'],
                'target_per_week': habit_payload['target_per_week']
            }, status=HTTPStatus.CREATED)
        finally:
            conn.close()

    def _update_habit(self, parsed):
        parts = parsed.path.strip('/').split('/')
        if len(parts) < 3:
            self.send_error(HTTPStatus.NOT_FOUND)
            return
        try:
<<<<<<< HEAD
            habit_id = int(parts[2])
=======
            habit_id = int(parts[1])
>>>>>>> ee95422d
        except ValueError:
            self.send_error(HTTPStatus.BAD_REQUEST, 'Invalid habit id')
            return
        try:
            payload = self._read_json()
        except json.JSONDecodeError:
            return

        conn = _connect()
        try:
            row = conn.execute('SELECT * FROM habit WHERE id = ?', (habit_id,)).fetchone()
            if row is None:
                self.send_error(HTTPStatus.NOT_FOUND)
                return

            updates = []
            params = []
            if 'color' in payload:
                updates.append('color = ?')
                params.append(payload['color'] or DEFAULT_COLOR)
            if 'target_per_week' in payload:
<<<<<<< HEAD
                params.append(_sanitize_target(payload['target_per_week'], row['target_per_week']))
=======
                try:
                    params.append(int(payload['target_per_week']))
                except (TypeError, ValueError):
                    params.append(row['target_per_week'])
>>>>>>> ee95422d
                updates.append('target_per_week = ?')

            if updates:
                params.append(habit_id)
                conn.execute(f'UPDATE habit SET {", ".join(updates)} WHERE id = ?', params)

            if 'completed' in payload:
                today_str = date.today().isoformat()
                existing = conn.execute(
                    'SELECT id FROM habit_log WHERE habit_id = ? AND day = ?',
                    (habit_id, today_str)
                ).fetchone()
                if payload['completed'] and existing is None:
                    conn.execute(
                        'INSERT INTO habit_log (habit_id, day, created_at) VALUES (?, ?, ?)',
                        (habit_id, today_str, datetime.now().isoformat())
                    )
                elif not payload['completed'] and existing is not None:
                    conn.execute('DELETE FROM habit_log WHERE id = ?', (existing['id'],))

            conn.commit()
            updated_row = conn.execute('SELECT * FROM habit WHERE id = ?', (habit_id,)).fetchone()
            habit_payload = _compute_habit_payload(conn, updated_row)
            self._respond_json(habit_payload)
        finally:
            conn.close()

    def _get_habit_progress(self, parsed):
        parts = parsed.path.strip('/').split('/')
        if len(parts) < 3:
            self.send_error(HTTPStatus.NOT_FOUND)
            return
        try:
<<<<<<< HEAD
            habit_id = int(parts[2])
=======
            habit_id = int(parts[1])
>>>>>>> ee95422d
        except ValueError:
            self.send_error(HTTPStatus.BAD_REQUEST, 'Invalid habit id')
            return

        query = parse_qs(parsed.query)
        try:
            days = int(query.get('days', ['30'])[0])
        except (TypeError, ValueError):
            days = 30

        conn = _connect()
        try:
            row = conn.execute('SELECT * FROM habit WHERE id = ?', (habit_id,)).fetchone()
            if row is None:
                self.send_error(HTTPStatus.NOT_FOUND)
                return
            created_at = _parse_datetime(row['created_at'])
            created_day = created_at.date()
            today = date.today()
            range_start = today - timedelta(days=days - 1)
            start_day = max(range_start, created_day)

            log_rows = conn.execute(
                'SELECT day FROM habit_log WHERE habit_id = ? ORDER BY day ASC',
                (habit_id,)
            ).fetchall()
            log_days = [date.fromisoformat(r['day']) for r in log_rows]
            log_set = set(log_days)

            cumulative_actual = {}
            count = 0
            cursor = created_day
            while cursor <= today:
                if cursor in log_set:
                    count += 1
                cumulative_actual[cursor] = count
                cursor += timedelta(days=1)

            dates = []
            actual_series = []
            ideal_series = []
            ideal_step = (row['target_per_week'] or 7) / 7.0
            current_day = start_day
            while current_day <= today:
                dates.append(current_day.isoformat())
                actual_series.append(cumulative_actual.get(current_day, 0))
                delta_days = (current_day - created_day).days + 1
                ideal_series.append(round(max(0, delta_days) * ideal_step, 2))
                current_day += timedelta(days=1)

            self._respond_json({
                'habit': {
                    'id': row['id'],
                    'name': row['name'],
                    'target_per_week': row['target_per_week'],
                    'color': row['color'] or DEFAULT_COLOR,
                },
                'dates': dates,
                'ideal': ideal_series,
                'actual': actual_series,
            })
        finally:
            conn.close()

    def _get_timeline(self):
        conn = _connect()
        try:
            items = []
            for row in conn.execute('SELECT * FROM habit'):
                created_at = _parse_datetime(row['created_at'])
                payload = _compute_habit_payload(conn, row)
                entry = (
                    created_at,
                    f"HABIT: {payload['name']} | Score: {payload['score']:.1f}% | "
                    f"Streak: {payload['streak']} | Days: {payload['completed_days']} | "
                    f"Created: {created_at.strftime('%Y-%m-%d %H:%M')}"
                )
                if payload['last_completed']:
                    entry = (
                        entry[0],
                        entry[1] + f" | Last done: {datetime.fromisoformat(payload['last_completed']).strftime('%Y-%m-%d %H:%M')}"
                    )
                items.append(entry)
            for row in conn.execute('SELECT * FROM journal_entry'):
                timestamp = _parse_datetime(row['timestamp'])
                items.append((timestamp, f"JOURNAL [{timestamp.strftime('%Y-%m-%d %H:%M')}]: {row['content']}"))

            items.sort(key=lambda item: item[0], reverse=True)
            timeline = '\n\n'.join(item[1] for item in items)
            data = timeline.encode('utf-8')
            self.send_response(HTTPStatus.OK)
            self.send_header('Content-Type', 'text/plain; charset=utf-8')
            self.send_header('Content-Length', str(len(data)))
            self.end_headers()
            self.wfile.write(data)
        finally:
            conn.close()

    def _get_journal(self):
        conn = _connect()
        try:
            rows = conn.execute('SELECT * FROM journal_entry ORDER BY datetime(timestamp) DESC').fetchall()
            entries = [
                {
                    'id': row['id'],
                    'content': row['content'],
                    'timestamp': _parse_datetime(row['timestamp']).isoformat()
                }
                for row in rows
            ]
            self._respond_json(entries)
        finally:
            conn.close()

    def _create_journal_entry(self):
        try:
            payload = self._read_json()
        except json.JSONDecodeError:
            return
        content = (payload.get('content') or '').strip()
        if not content:
            self.send_error(HTTPStatus.BAD_REQUEST, 'Journal content is required')
            return
        timestamp = datetime.now().isoformat()
        conn = _connect()
        try:
            cursor = conn.execute(
                'INSERT INTO journal_entry (content, timestamp) VALUES (?, ?)',
                (content, timestamp)
            )
            conn.commit()
            entry_id = cursor.lastrowid
            self._respond_json({
                'id': entry_id,
                'content': content,
                'timestamp': timestamp,
            }, status=HTTPStatus.CREATED)
        finally:
            conn.close()
<<<<<<< HEAD

    def _get_ideal_self(self):
        conn = _connect()
        try:
            row = conn.execute(
                'SELECT vision, focus_areas FROM ideal_self ORDER BY datetime(created_at) DESC LIMIT 1'
            ).fetchone()
            if row is None:
                self._respond_json({'vision': '', 'focus_areas': []})
                return
            focus = [item.strip() for item in (row['focus_areas'] or '').split(',') if item.strip()]
            self._respond_json({'vision': row['vision'] or '', 'focus_areas': focus})
        finally:
            conn.close()

    def _save_ideal_self(self):
        try:
            payload = self._read_json()
        except json.JSONDecodeError:
            return
        vision = (payload.get('vision') or '').strip()
        focus_areas = payload.get('focus_areas') or []
        if isinstance(focus_areas, str):
            focus_areas = [focus_areas]
        focus_clean = ','.join(item.strip() for item in focus_areas if item and item.strip())
        conn = _connect()
        try:
            conn.execute(
                'INSERT INTO ideal_self (vision, focus_areas, created_at) VALUES (?, ?, ?)',
                (vision, focus_clean, datetime.now().isoformat())
            )
            conn.commit()
            self._respond_json({'vision': vision, 'focus_areas': focus_clean.split(',') if focus_clean else []})
        finally:
            conn.close()


def run(port=8010):
    _ensure_schema()
    handler = partial(AppHandler, directory=str(BASE_DIR))
    with ThreadingHTTPServer(('0.0.0.0', port), handler) as httpd:
        print(f"Serving on http://0.0.0.0:{port}")
        try:
            httpd.serve_forever()
        except KeyboardInterrupt:
            print('\nShutting down server...')


if __name__ == '__main__':
    run()
=======

    def _get_ideal_self(self):
        conn = _connect()
        try:
            row = conn.execute(
                'SELECT vision, focus_areas FROM ideal_self ORDER BY datetime(created_at) DESC LIMIT 1'
            ).fetchone()
            if row is None:
                self._respond_json({'vision': '', 'focus_areas': []})
                return
            focus = [item.strip() for item in (row['focus_areas'] or '').split(',') if item.strip()]
            self._respond_json({'vision': row['vision'] or '', 'focus_areas': focus})
        finally:
            conn.close()

    def _save_ideal_self(self):
        try:
            payload = self._read_json()
        except json.JSONDecodeError:
            return
        vision = (payload.get('vision') or '').strip()
        focus_areas = payload.get('focus_areas') or []
        if isinstance(focus_areas, str):
            focus_areas = [focus_areas]
        focus_clean = ','.join(item.strip() for item in focus_areas if item and item.strip())
        conn = _connect()
        try:
            conn.execute(
                'INSERT INTO ideal_self (vision, focus_areas, created_at) VALUES (?, ?, ?)',
                (vision, focus_clean, datetime.now().isoformat())
            )
            conn.commit()
            self._respond_json({'vision': vision, 'focus_areas': focus_clean.split(',') if focus_clean else []})
        finally:
            conn.close()


def run(port=8010):
    _ensure_schema()
    handler = partial(AppHandler, directory=str(BASE_DIR))
    with ThreadingHTTPServer(('0.0.0.0', port), handler) as httpd:
        print(f"Serving on http://0.0.0.0:{port}")
        try:
            httpd.serve_forever()
        except KeyboardInterrupt:
            print('\nShutting down server...')


if __name__ == '__main__':
    run()
    dates = []
    actual_cum = []
    ideal_cum = []

    # For cumulative counts since creation
    # Precompute cumulative actual counts per day
    cumulative_actual_map = {}
    count = 0
    cursor = created_day
    end_day = today
    while cursor <= end_day:
        if cursor in log_set:
            count += 1
        cumulative_actual_map[cursor] = count
        cursor += timedelta(days=1)

    ideal_step = (habit.target_per_week or 7) / 7.0
    # Generate series for requested range (start_day..today)
    d = start_day
    while d <= today:
        dates.append(d.isoformat())
        # actual cumulative since creation up to day d
        actual_cum.append(cumulative_actual_map.get(d, 0))
        # ideal cumulative since creation: days since created_day inclusive * step
        delta_days = (d - created_day).days + 1
        ideal_cum.append(round(delta_days * ideal_step, 2))
        d += timedelta(days=1)

    return jsonify({
        'habit': {
            'id': habit.id,
            'name': habit.name,
            'target_per_week': getattr(habit, 'target_per_week', 7),
            'color': habit.color,
        },
        'dates': dates,
        'ideal': ideal_cum,
        'actual': actual_cum,
    })


@app.route('/api/idealself', methods=['GET', 'POST'])
def ideal_self_profile():
    profile = IdealSelf.query.order_by(IdealSelf.created_at.desc()).first()
    if request.method == 'POST':
        payload = request.json or {}
        vision = (payload.get('vision') or '').strip()
        focus_areas = payload.get('focus_areas') or []
        if isinstance(focus_areas, str):
            focus_areas = [focus_areas]
        focus_clean = ','.join([item.strip() for item in focus_areas if item and item.strip()])

        if profile is None:
            profile = IdealSelf(vision=vision, focus_areas=focus_clean)
            db.session.add(profile)
        else:
            profile.vision = vision
            profile.focus_areas = focus_clean
            profile.created_at = datetime.now()
            db.session.add(profile)
        db.session.commit()

    if profile is None:
        return jsonify({
            'vision': '',
            'focus_areas': []
        })

    focus_list = [item.strip() for item in (profile.focus_areas or '').split(',') if item.strip()]
    return jsonify({
        'vision': profile.vision or '',
        'focus_areas': focus_list
    })

@app.route('/api/journal', methods=['GET', 'POST'])
def handle_journal():
    if request.method == 'POST':
        entry_data = request.json
        entry = JournalEntry(content=entry_data['content'])
        db.session.add(entry)
        db.session.commit()
        return jsonify({
            'id': entry.id,
            'content': entry.content,
            'timestamp': entry.timestamp.isoformat()  # No conversion needed
        }), 201
    else:
        entries = JournalEntry.query.all()
        return jsonify([{
            'id': e.id,
            'content': e.content,
            'timestamp': e.timestamp.isoformat()  # No conversion needed
        } for e in entries])

if __name__ == '__main__':
    app.run(debug=False, port=8010, host='0.0.0.0')






>>>>>>> ee95422d
<|MERGE_RESOLUTION|>--- conflicted
+++ resolved
@@ -11,11 +11,8 @@
 TEMPLATES_DIR = BASE_DIR / 'templates'
 DB_PATH = BASE_DIR / 'habits_journal.db'
 DEFAULT_COLOR = '#000000'
-<<<<<<< HEAD
 MIN_TARGET = 1
 MAX_TARGET = 21
-=======
->>>>>>> ee95422d
 
 
 def _connect():
@@ -25,7 +22,6 @@
     return conn
 
 
-<<<<<<< HEAD
 def _sanitize_target(value, default=7):
     try:
         target = int(value)
@@ -38,8 +34,6 @@
     return target
 
 
-=======
->>>>>>> ee95422d
 def _ensure_schema():
     conn = _connect()
     try:
@@ -83,7 +77,6 @@
             'created_at TEXT NOT NULL'
             ')'
         )
-<<<<<<< HEAD
 
         # Lightweight migrations for legacy databases.
         existing = {row['name'] for row in conn.execute('PRAGMA table_info(habit)')}
@@ -108,7 +101,6 @@
             'UPDATE habit SET target_per_week = ? WHERE target_per_week IS NULL OR target_per_week < ? OR target_per_week > ?',
             (7, MIN_TARGET, MAX_TARGET),
         )
-=======
 
         # Lightweight migrations for legacy databases.
         existing = {row['name'] for row in conn.execute('PRAGMA table_info(habit)')}
@@ -187,7 +179,6 @@
         finally:
             conn.close()
 
->>>>>>> ee95422d
         conn.commit()
     finally:
         conn.close()
@@ -244,11 +235,8 @@
         'streak': current,
         'best_streak': max(best, row['best_streak'] or 0),
         'color': row['color'] or DEFAULT_COLOR,
-<<<<<<< HEAD
         'target_per_week': _sanitize_target(row['target_per_week'], 7),
-=======
         'target_per_week': row['target_per_week'] or 7,
->>>>>>> ee95422d
         'last_completed': last_completed.isoformat() if last_completed else None
     }
 
@@ -364,14 +352,11 @@
             self.send_error(HTTPStatus.BAD_REQUEST, 'Habit name is required')
             return
         color = payload.get('color') or DEFAULT_COLOR
-<<<<<<< HEAD
         target = _sanitize_target(payload.get('target_per_week', 7))
-=======
         try:
             target = int(payload.get('target_per_week', 7))
         except (TypeError, ValueError):
             target = 7
->>>>>>> ee95422d
         created_at = datetime.now().isoformat()
         conn = _connect()
         try:
@@ -398,11 +383,8 @@
             self.send_error(HTTPStatus.NOT_FOUND)
             return
         try:
-<<<<<<< HEAD
             habit_id = int(parts[2])
-=======
             habit_id = int(parts[1])
->>>>>>> ee95422d
         except ValueError:
             self.send_error(HTTPStatus.BAD_REQUEST, 'Invalid habit id')
             return
@@ -424,14 +406,11 @@
                 updates.append('color = ?')
                 params.append(payload['color'] or DEFAULT_COLOR)
             if 'target_per_week' in payload:
-<<<<<<< HEAD
                 params.append(_sanitize_target(payload['target_per_week'], row['target_per_week']))
-=======
                 try:
                     params.append(int(payload['target_per_week']))
                 except (TypeError, ValueError):
                     params.append(row['target_per_week'])
->>>>>>> ee95422d
                 updates.append('target_per_week = ?')
 
             if updates:
@@ -465,11 +444,8 @@
             self.send_error(HTTPStatus.NOT_FOUND)
             return
         try:
-<<<<<<< HEAD
             habit_id = int(parts[2])
-=======
             habit_id = int(parts[1])
->>>>>>> ee95422d
         except ValueError:
             self.send_error(HTTPStatus.BAD_REQUEST, 'Invalid habit id')
             return
@@ -609,7 +585,6 @@
             }, status=HTTPStatus.CREATED)
         finally:
             conn.close()
-<<<<<<< HEAD
 
     def _get_ideal_self(self):
         conn = _connect()
@@ -660,7 +635,6 @@
 
 if __name__ == '__main__':
     run()
-=======
 
     def _get_ideal_self(self):
         conn = _connect()
@@ -813,4 +787,3 @@
 
 
 
->>>>>>> ee95422d
