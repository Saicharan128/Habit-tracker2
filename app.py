--- conflicted
+++ resolved
@@ -1,7 +1,6 @@
 import json
 import sqlite3
 from datetime import datetime, date, timedelta
-<<<<<<< HEAD
 from http import HTTPStatus
 from http.server import SimpleHTTPRequestHandler, ThreadingHTTPServer
 from pathlib import Path
@@ -83,7 +82,6 @@
             conn.execute('ALTER TABLE habit ADD COLUMN completed_days INTEGER NOT NULL DEFAULT 0')
         if 'score' not in existing:
             conn.execute('ALTER TABLE habit ADD COLUMN score REAL NOT NULL DEFAULT 0.0')
-=======
 from flask_sqlalchemy import SQLAlchemy
 
 app = Flask(__name__)
@@ -142,7 +140,6 @@
                 conn.execute(db.text("ALTER TABLE habit ADD COLUMN target_per_week INTEGER DEFAULT 7"))
         finally:
             conn.close()
->>>>>>> ee6b4540
 
         conn.commit()
     finally:
@@ -593,10 +590,8 @@
             print('\nShutting down server...')
 
 
-<<<<<<< HEAD
 if __name__ == '__main__':
     run()
-=======
     dates = []
     actual_cum = []
     ideal_cum = []
@@ -699,4 +694,3 @@
 
 
 
->>>>>>> ee6b4540
