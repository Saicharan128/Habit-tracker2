--- conflicted
+++ resolved
@@ -11,11 +11,6 @@
 TEMPLATES_DIR = BASE_DIR / 'templates'
 DB_PATH = BASE_DIR / 'habits_journal.db'
 DEFAULT_COLOR = '#000000'
-<<<<<<< HEAD
-MIN_TARGET = 1
-MAX_TARGET = 21
-=======
->>>>>>> e6ece10f
 
 
 def _connect():
@@ -25,21 +20,6 @@
     return conn
 
 
-<<<<<<< HEAD
-def _sanitize_target(value, default=7):
-    try:
-        target = int(value)
-    except (TypeError, ValueError):
-        return default
-    if target < MIN_TARGET:
-        return MIN_TARGET
-    if target > MAX_TARGET:
-        return MAX_TARGET
-    return target
-
-
-=======
->>>>>>> e6ece10f
 def _ensure_schema():
     conn = _connect()
     try:
@@ -83,32 +63,6 @@
             'created_at TEXT NOT NULL'
             ')'
         )
-<<<<<<< HEAD
-
-        # Lightweight migrations for legacy databases.
-        existing = {row['name'] for row in conn.execute('PRAGMA table_info(habit)')}
-        if 'target_per_week' not in existing:
-            conn.execute('ALTER TABLE habit ADD COLUMN target_per_week INTEGER NOT NULL DEFAULT 7')
-        if 'color' not in existing:
-            conn.execute('ALTER TABLE habit ADD COLUMN color TEXT NOT NULL DEFAULT "#000000"')
-        if 'last_completed' not in existing:
-            conn.execute('ALTER TABLE habit ADD COLUMN last_completed TEXT')
-        if 'best_streak' not in existing:
-            conn.execute('ALTER TABLE habit ADD COLUMN best_streak INTEGER NOT NULL DEFAULT 0')
-        if 'streak' not in existing:
-            conn.execute('ALTER TABLE habit ADD COLUMN streak INTEGER NOT NULL DEFAULT 0')
-        if 'completed' not in existing:
-            conn.execute('ALTER TABLE habit ADD COLUMN completed INTEGER NOT NULL DEFAULT 0')
-        if 'completed_days' not in existing:
-            conn.execute('ALTER TABLE habit ADD COLUMN completed_days INTEGER NOT NULL DEFAULT 0')
-        if 'score' not in existing:
-            conn.execute('ALTER TABLE habit ADD COLUMN score REAL NOT NULL DEFAULT 0.0')
-
-        conn.execute(
-            'UPDATE habit SET target_per_week = ? WHERE target_per_week IS NULL OR target_per_week < ? OR target_per_week > ?',
-            (7, MIN_TARGET, MAX_TARGET),
-        )
-=======
 
         # Lightweight migrations for legacy databases.
         existing = {row['name'] for row in conn.execute('PRAGMA table_info(habit)')}
@@ -187,7 +141,6 @@
         finally:
             conn.close()
 
->>>>>>> e6ece10f
         conn.commit()
     finally:
         conn.close()
@@ -244,11 +197,7 @@
         'streak': current,
         'best_streak': max(best, row['best_streak'] or 0),
         'color': row['color'] or DEFAULT_COLOR,
-<<<<<<< HEAD
-        'target_per_week': _sanitize_target(row['target_per_week'], 7),
-=======
         'target_per_week': row['target_per_week'] or 7,
->>>>>>> e6ece10f
         'last_completed': last_completed.isoformat() if last_completed else None
     }
 
@@ -364,14 +313,10 @@
             self.send_error(HTTPStatus.BAD_REQUEST, 'Habit name is required')
             return
         color = payload.get('color') or DEFAULT_COLOR
-<<<<<<< HEAD
-        target = _sanitize_target(payload.get('target_per_week', 7))
-=======
         try:
             target = int(payload.get('target_per_week', 7))
         except (TypeError, ValueError):
             target = 7
->>>>>>> e6ece10f
         created_at = datetime.now().isoformat()
         conn = _connect()
         try:
@@ -420,14 +365,10 @@
                 updates.append('color = ?')
                 params.append(payload['color'] or DEFAULT_COLOR)
             if 'target_per_week' in payload:
-<<<<<<< HEAD
-                params.append(_sanitize_target(payload['target_per_week'], row['target_per_week']))
-=======
                 try:
                     params.append(int(payload['target_per_week']))
                 except (TypeError, ValueError):
                     params.append(row['target_per_week'])
->>>>>>> e6ece10f
                 updates.append('target_per_week = ?')
 
             if updates:
@@ -601,58 +542,6 @@
             }, status=HTTPStatus.CREATED)
         finally:
             conn.close()
-<<<<<<< HEAD
-
-    def _get_ideal_self(self):
-        conn = _connect()
-        try:
-            row = conn.execute(
-                'SELECT vision, focus_areas FROM ideal_self ORDER BY datetime(created_at) DESC LIMIT 1'
-            ).fetchone()
-            if row is None:
-                self._respond_json({'vision': '', 'focus_areas': []})
-                return
-            focus = [item.strip() for item in (row['focus_areas'] or '').split(',') if item.strip()]
-            self._respond_json({'vision': row['vision'] or '', 'focus_areas': focus})
-        finally:
-            conn.close()
-
-    def _save_ideal_self(self):
-        try:
-            payload = self._read_json()
-        except json.JSONDecodeError:
-            return
-        vision = (payload.get('vision') or '').strip()
-        focus_areas = payload.get('focus_areas') or []
-        if isinstance(focus_areas, str):
-            focus_areas = [focus_areas]
-        focus_clean = ','.join(item.strip() for item in focus_areas if item and item.strip())
-        conn = _connect()
-        try:
-            conn.execute(
-                'INSERT INTO ideal_self (vision, focus_areas, created_at) VALUES (?, ?, ?)',
-                (vision, focus_clean, datetime.now().isoformat())
-            )
-            conn.commit()
-            self._respond_json({'vision': vision, 'focus_areas': focus_clean.split(',') if focus_clean else []})
-        finally:
-            conn.close()
-
-
-def run(port=8010):
-    _ensure_schema()
-    handler = partial(AppHandler, directory=str(BASE_DIR))
-    with ThreadingHTTPServer(('0.0.0.0', port), handler) as httpd:
-        print(f"Serving on http://0.0.0.0:{port}")
-        try:
-            httpd.serve_forever()
-        except KeyboardInterrupt:
-            print('\nShutting down server...')
-
-
-if __name__ == '__main__':
-    run()
-=======
 
     def _get_ideal_self(self):
         conn = _connect()
@@ -805,4 +694,3 @@
 
 
 
->>>>>>> e6ece10f
