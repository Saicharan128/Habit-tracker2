<!DOCTYPE html>
<html lang="en">
<head>
    <meta charset="UTF-8">
    <meta name="viewport" content="width=device-width, initial-scale=1.0">
    <title>Atom Ideal Self Tracker</title>
    <link rel="preconnect" href="https://fonts.googleapis.com">
    <link rel="preconnect" href="https://fonts.gstatic.com" crossorigin>
    <link href="https://fonts.googleapis.com/css2?family=Inter:wght@400;500;600;700&display=swap" rel="stylesheet">
<<<<<<< HEAD
    <link rel="stylesheet" href="/static/css/styles.css">
=======
    <link rel="stylesheet" href="{{ url_for('static', filename='css/styles.css') }}">
>>>>>>> ee6b4540
    <script src="https://cdn.jsdelivr.net/npm/chart.js@4.4.0/dist/chart.umd.min.js"></script>
</head>
<body>
    <header>
        <div class="branding">
            <div class="branding-copy">
                <h1>Atom Personal Insight Studio</h1>
                <p>
                    This workspace helps your clients articulate the person they aspire to be and gives them
                    a clear dashboard to see how closely their routines and reflections align with that ideal.
                    Capture the story, track the habits, and let Atom understand what truly drives them.
                </p>
            </div>
<<<<<<< HEAD
            <img src="/static/img/Forward_logo.png" alt="Atom logo">
=======
            <img src="{{ url_for('static', filename='img/Forward_logo.png') }}" alt="Atom logo">
>>>>>>> ee6b4540
        </div>
        <nav class="primary-nav">
            <button type="button" data-target="ideal-self">Ideal Self</button>
            <button type="button" data-target="journaling">Journal</button>
            <button type="button" data-target="habits">Habits</button>
            <button type="button" data-target="insights">Insights</button>
        </nav>
    </header>

    <main>
        <h3 class="section-title">Your growth command center</h3>
        <div class="grid" id="top-grid">
            <section class="card" id="ideal-self">
                <h2>Define the Ideal Self</h2>
                <p>Capture the identity your client is working toward so every habit and reflection has purpose.</p>
                <form id="idealSelfForm" class="form-stack">
                    <div>
                        <label for="idealVision">Vision Statement</label>
                        <textarea id="idealVision" placeholder="Describe the person you're becoming..." maxlength="1200"></textarea>
                    </div>
                    <div>
                        <label for="idealFocusAreas">Focus Areas (comma separated)</label>
                        <input id="idealFocusAreas" type="text" placeholder="e.g. Discipline, Compassion, Creative Energy">
                    </div>
                    <button type="submit" class="primary">Save Ideal Self</button>
                </form>
                <div id="idealSelfSummary" style="margin-top: 18px; display: none;">
                    <div class="badge info">Saved profile</div>
                    <p id="idealVisionCopy" style="margin-top: 12px;"></p>
                    <p id="idealFocusCopy" style="margin-top: 8px; color: var(--text-secondary);"></p>
                </div>
            </section>

            <section class="card" id="journaling">
                <h2>Daily Journal</h2>
                <p>Invite honest reflection so Atom can map mindset patterns over time.</p>
                <form class="form-stack" id="journalForm">
                    <div>
                        <label for="journalInput">Entry</label>
                        <textarea id="journalInput" placeholder="What stood out today?" required></textarea>
                    </div>
                    <button type="submit" class="primary">Save Entry</button>
                </form>
            </section>

            <section class="card" id="habits">
                <h2>Habit Commitments</h2>
                <p>Translate the ideal self into measurable routines your client can track.</p>
                <form class="form-stack" id="habitForm">
                    <div class="input-group">
                        <div>
                            <label for="habitName">Habit name</label>
                            <input id="habitName" type="text" placeholder="e.g. Train at the gym" required>
                        </div>
                        <div>
                            <label for="targetPerWeek">Ideal frequency</label>
                            <select id="targetPerWeek">
                                <option value="7">Daily (7 / week)</option>
                                <option value="6">6 / week</option>
                                <option value="5">5 / week</option>
                                <option value="4">4 / week</option>
                                <option value="3">3 / week</option>
                                <option value="2">2 / week</option>
                                <option value="1">1 / week</option>
                            </select>
                        </div>
                        <div>
                            <label for="habitColor">Chart color</label>
                            <input id="habitColor" type="color" value="#2f7cff">
                        </div>
                    </div>
                    <button type="submit" class="primary">Add Habit</button>
                </form>
                <ul class="habit-list" id="habitList"></ul>
            </section>
        </div>

        <div class="grid" id="bottom-grid" style="margin-top: 32px;">
            <section class="card chart-card" id="insights">
                <div>
                    <h2>Ideal vs Actual Progress</h2>
                    <p>Visualize how consistently each habit honours the identity they committed to.</p>
                </div>
                <div class="chart-controls">
                    <div>
                        <label for="habitSelect">Habit focus</label>
                        <select id="habitSelect"></select>
                    </div>
                    <div class="range-buttons" id="rangeButtons"></div>
                </div>
                <div class="chart-placeholder" id="chartEmptyState" role="status" aria-live="polite">
                    Add a habit to see its ideal vs actual progress.
                </div>
                <canvas id="habitChart" height="220" aria-hidden="true"></canvas>
<<<<<<< HEAD
=======
                <canvas id="habitChart" height="220"></canvas>
>>>>>>> ee6b4540
            </section>

            <section class="card" id="journalHistory">
                <h2>Journal Archive</h2>
                <p>Spot mindsets and narratives that support or block the ideal self.</p>
                <ul class="journal-list" id="journalEntries"></ul>
            </section>
        </div>
    </main>

    <footer>
        Built for the Atom team to understand values, consistency, and behaviour change in real time.
    </footer>

    <div class="toast-container" id="toastContainer"></div>

<<<<<<< HEAD
    <script src="/static/js/app.js" defer></script>
=======
    <script src="{{ url_for('static', filename='js/app.js') }}" defer></script>
>>>>>>> ee6b4540
</body>
</html><|MERGE_RESOLUTION|>--- conflicted
+++ resolved
@@ -7,11 +7,8 @@
     <link rel="preconnect" href="https://fonts.googleapis.com">
     <link rel="preconnect" href="https://fonts.gstatic.com" crossorigin>
     <link href="https://fonts.googleapis.com/css2?family=Inter:wght@400;500;600;700&display=swap" rel="stylesheet">
-<<<<<<< HEAD
     <link rel="stylesheet" href="/static/css/styles.css">
-=======
     <link rel="stylesheet" href="{{ url_for('static', filename='css/styles.css') }}">
->>>>>>> ee6b4540
     <script src="https://cdn.jsdelivr.net/npm/chart.js@4.4.0/dist/chart.umd.min.js"></script>
 </head>
 <body>
@@ -25,11 +22,8 @@
                     Capture the story, track the habits, and let Atom understand what truly drives them.
                 </p>
             </div>
-<<<<<<< HEAD
             <img src="/static/img/Forward_logo.png" alt="Atom logo">
-=======
             <img src="{{ url_for('static', filename='img/Forward_logo.png') }}" alt="Atom logo">
->>>>>>> ee6b4540
         </div>
         <nav class="primary-nav">
             <button type="button" data-target="ideal-self">Ideal Self</button>
@@ -124,10 +118,7 @@
                     Add a habit to see its ideal vs actual progress.
                 </div>
                 <canvas id="habitChart" height="220" aria-hidden="true"></canvas>
-<<<<<<< HEAD
-=======
                 <canvas id="habitChart" height="220"></canvas>
->>>>>>> ee6b4540
             </section>
 
             <section class="card" id="journalHistory">
@@ -144,10 +135,7 @@
 
     <div class="toast-container" id="toastContainer"></div>
 
-<<<<<<< HEAD
     <script src="/static/js/app.js" defer></script>
-=======
     <script src="{{ url_for('static', filename='js/app.js') }}" defer></script>
->>>>>>> ee6b4540
 </body>
 </html>