--- conflicted
+++ resolved
@@ -116,10 +116,7 @@
                     Add a habit to see its ideal vs actual progress.
                 </div>
                 <canvas id="habitChart" height="220" aria-hidden="true"></canvas>
-<<<<<<< HEAD
-=======
                 <canvas id="habitChart" height="220"></canvas>
->>>>>>> 975f7b59
             </section>
 
             <section class="card" id="journalHistory">
